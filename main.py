--- conflicted
+++ resolved
@@ -1555,44 +1555,43 @@
     check_dir = os.path.join(EXPERIMENTS, experiment_name, "figures")
     figure_dir = check_make_dir(check_dir, 0)
 
-<<<<<<< HEAD
     # fix m, different styles for n
-    grouped_m = results_df.groupby(["m"])
-    for name, group in grouped_m:
-        m = name
-        plot_data_df = group
-        max_k = plot_data_df["k"].max()
-        min_k = plot_data_df["k"].min()
-        x_list = list(range(min_k, max_k+1))
-        plt.figure(figsize = (5, 5))
-        sns.relplot(x="k", y="g_mip_ratio", kind="line", style="n", data=plot_data_df)
-
-        # title = "Approximation ratio for different n values, for m = " + str(m)
-        # plt.title(title)
-        plt.xlabel("Number of Centers")
-        plt.ylabel("Approximation Ratio")
-        plt.xticks(x_list)
-        figure_path_png = os.path.join(figure_dir, "ratio_plot_m" + str(m) + ".png")
-        plt.savefig(figure_path_png)
+    # grouped_m = results_df.groupby(["m"])
+    # for name, group in grouped_m:
+    #     m = name
+    #     plot_data_df = group
+    #     max_k = plot_data_df["k"].max()
+    #     min_k = plot_data_df["k"].min()
+    #     x_list = list(range(min_k, max_k+1))
+    #     plt.figure(figsize = (5, 5))
+    #     sns.relplot(x="k", y="g_mip_ratio", kind="line", style="n", data=plot_data_df)
+
+    #     # title = "Approximation ratio for different n values, for m = " + str(m)
+    #     # plt.title(title)
+    #     plt.xlabel("Number of Centers")
+    #     plt.ylabel("Approximation Ratio")
+    #     plt.xticks(x_list)
+    #     figure_path_png = os.path.join(figure_dir, "ratio_plot_m" + str(m) + ".png")
+    #     plt.savefig(figure_path_png)
 
     # fix n, different styles for m
-    grouped_n = results_df.groupby(["n"])
-    for name, group in grouped_n:
-        n = name
-        plot_data_df = group
-        max_k = plot_data_df["k"].max()
-        min_k = plot_data_df["k"].min()
-        x_list = list(range(min_k, max_k+1))
-        plt.figure(figsize = (5, 5))
-        sns.relplot(x="k", y="g_mip_ratio", kind="line", style="m", data=plot_data_df)
-
-        # title = "Approximation ratio for different m values, for n = " + str(n)
-        # plt.title(title)
-        plt.xlabel("Number of Centers")
-        plt.ylabel("Approximation Ratio")
-        plt.xticks(x_list)
-        figure_path_png = os.path.join(figure_dir, "ratio_plot_n" + str(n) + ".png")
-        plt.savefig(figure_path_png)
+    # grouped_n = results_df.groupby(["n"])
+    # for name, group in grouped_n:
+    #     n = name
+    #     plot_data_df = group
+    #     max_k = plot_data_df["k"].max()
+    #     min_k = plot_data_df["k"].min()
+    #     x_list = list(range(min_k, max_k+1))
+    #     plt.figure(figsize = (5, 5))
+    #     sns.relplot(x="k", y="g_mip_ratio", kind="line", style="m", data=plot_data_df)
+
+    #     # title = "Approximation ratio for different m values, for n = " + str(n)
+    #     # plt.title(title)
+    #     plt.xlabel("Number of Centers")
+    #     plt.ylabel("Approximation Ratio")
+    #     plt.xticks(x_list)
+    #     figure_path_png = os.path.join(figure_dir, "ratio_plot_n" + str(n) + ".png")
+    #     plt.savefig(figure_path_png)
 
     # kappa on x-axis - only grouping by k (for batch)
     # grouped_k = results_df.groupby(["k"])
@@ -1613,69 +1612,26 @@
     #     figure_path_png = os.path.join(figure_dir, "ratio_plot_k" + str(k) + ".png")
     #     plt.savefig(figure_path_png)
 
+    # kappa on x-axis - only fixed n, different style for m 
+    grouped_n = results_df.groupby(["n"])
+    for name, group in grouped_n:
+        n = name
+        plot_data_df = group
+        max_kappa = plot_data_df["kappa"].max()
+        min_kappa = plot_data_df["kappa"].min()
+        x_list = list(range(min_kappa, max_kappa+1))
+        plt.figure(figsize = (5, 5))
+        sns.relplot(x="kappa", y="g_mip_ratio", kind="line", style="m", data=plot_data_df)
+
+        # title = "Approximation ratio vs condition number, for k = " + str(k)
+        # plt.title(title)
+        plt.xlabel("Condition Number - kappa")
+        plt.ylabel("Approximation Ratio")
+        plt.xticks(x_list)
+        figure_path_png = os.path.join(figure_dir, "ratio_plot_n" + str(n) + ".png")
+        plt.savefig(figure_path_png)
+
     return True
-=======
-    if kappa:
-        # kappa on x-axis - only grouping by k (for batch)
-        grouped_k = results_df.groupby(["k"])
-        for name, group in grouped_k:
-            k = name
-            plot_data_df = group
-            max_kappa = plot_data_df["kappa"].max()
-            min_kappa = plot_data_df["kappa"].min()
-            x_list = list(range(min_kappa, max_kappa+1, 5))
-            x_list = [i - 1 for i in x_list]
-            plt.figure(figsize = (5, 5))
-            sns.relplot(x="kappa", y="g_mip_ratio", kind="line", data=plot_data_df)
-
-            # title = "Approximation ratio for different condition number, for k = " + str(k)
-            # plt.title(title)
-            plt.xlabel("Condition Number - kappa")
-            plt.ylabel("Approximation Ratio")
-            plt.xticks(x_list)
-            figure_path_png = os.path.join(figure_dir, "ratio_plot_k" + str(k) + ".png")
-            plt.savefig(figure_path_png)
-    else:
-        # fix m, different styles for n
-        grouped_m = results_df.groupby(["m"])
-        for name, group in grouped_m:
-            m = name
-            plot_data_df = group
-            max_k = plot_data_df["k"].max()
-            min_k = plot_data_df["k"].min()
-            x_list = list(range(min_k, max_k+1))
-            plt.figure(figsize = (5, 5))
-            sns.relplot(x="k", y="g_mip_ratio", kind="line", style="n", data=plot_data_df)
-
-            # title = "Approximation ratio for different n values, for m = " + str(m)
-            # plt.title(title)
-            plt.xlabel("Number of Adaptive Solutions")
-            plt.ylabel("Approximation Ratio")
-            plt.xticks(x_list)
-            figure_path_png = os.path.join(figure_dir, "ratio_plot_m" + str(m) + ".png")
-            plt.savefig(figure_path_png)
-
-        # # fix n, different styles for m
-        grouped_n = results_df.groupby(["n"])
-        for name, group in grouped_n:
-            n = name
-            plot_data_df = group
-            max_k = plot_data_df["k"].max()
-            min_k = plot_data_df["k"].min()
-            x_list = list(range(min_k, max_k+1))
-            plt.figure(figsize = (5, 5))
-            sns.relplot(x="k", y="g_mip_ratio", kind="line", style="m", data=plot_data_df)
-
-            # title = "Approximation ratio for different m values, for n = " + str(n)
-            # plt.title(title)
-            plt.xlabel("Number of Adaptive Solutions")
-            plt.ylabel("Approximation Ratio")
-            plt.xticks(x_list)
-            figure_path_png = os.path.join(figure_dir, "ratio_plot_n" + str(n) + ".png")
-            plt.savefig(figure_path_png)
-
-
->>>>>>> d7cd5490
 
 
 def single_rep(exp_name, exp_path, i, k, n, m, c_lower, c_upper, kappa, problem_type, qp):
@@ -1826,6 +1782,7 @@
     #     greedy_exact(name, 0, True)
     #     name = i + "-scaled"
     #     greedy_exact(name, 0, True)
+    #     import pdb; pdb.set_trace()
 
     # note - keeping track of runs that have fully finished, commented out with a name in caps variable
     # only up here if they are GOOD
@@ -1836,31 +1793,18 @@
     EXP_4 = "scaled_k_center-02_14_22-1" # greedy_exact_experiment(name1, 0, k_lower, k_upper, [5], c_lower, c_upper, n_list_2, m_list, reps, False)
 
     EXP_5 = "scaled_k_center-02_14_22-2" # greedy_exact_experiment(name1, 0, k_lower, k_upper_qp, [5], c_lower, c_upper, n_list_qp, m_list_qp, reps, True)
-    # EXP_6 # greedy_exact_experiment(name2, 1, 2, 2, kappa_list, c_lower, c_upper, [10, 100], [20, 50, 100], reps, False)
-    # EXP_7 # greedy_exact_experiment(name2, 1, 19, 19, kappa_list, c_lower, c_upper, [10, 100], [20, 50, 100], reps, False)
-
-<<<<<<< HEAD
+    EXP_6 = "batch_regression-03_14_22-0" # greedy_exact_experiment(name2, 1, 2, 2, kappa_list, c_lower, c_upper, [10, 100], [20, 50, 100], reps, False)
+    EXP_7 = "batch_regression-03_14_22-1" # greedy_exact_experiment(name2, 1, 19, 19, kappa_list, c_lower, c_upper, [10, 100], [20, 50, 100], reps, False)
+    EXP_8 = "batch_regression-03_15_22-0" # greedy_exact_experiment(name2, 1, 2, 2, kappa_list, c_lower, c_upper, [10, 100], [20, 50, 100], reps, False)
+    EXP_9 = "batch_regression-03_15_22-1" # greedy_exact_experiment(name2, 1, 2, 2, kappa_list, c_lower, c_upper, [10, 100], [20, 50, 100], 5, False)
+    EXP_10 = "batch_regression-03_15_22-2" # greedy_exact_experiment(name2, 1, 2, 2, kappa_list, c_lower, c_upper, [10, 100], [20, 50, 100], 1, False)
+    EXP_11 = "batch_regression-03_15_22-3" # greedy_exact_experiment(name2, 1, 2, 2, kappa_list, c_lower, c_upper, [10, 100], [20, 50, 100], reps, False)
+    EXP_12 = "batch_regression-03_15_22-4" # greedy_exact_experiment(name2, 1, 19, 19, kappa_list, c_lower, c_upper, [10, 100], [20, 50, 100], reps, False)
+    EXP_13 = "batch_regression-03_16_22-0" # greedy_exact_experiment(name2, 1, 19, 19, kappa_list, c_lower, c_upper, [10], [20], reps, False)
+
     # experiments = [EXP_6, EXP_7]
     # aggregate_experiments("br_and_kc", experiments)
     # EXP_AGGR = "br_and_kc-0"
-
-    # plot_experiment(EXP_1)
-=======
-    EXP_6 = "batch_regression-02_16_22-0" # greedy_exact_experiment(name2, 1, k_lower, k_upper, [1], c_lower, c_upper, n_list, m_list, reps, False)
-    EXP_7 = "batch_regression-02_16_22-1" # greedy_exact_experiment(name2, 1, k_lower, k_upper, [5], c_lower, c_upper, n_list, m_list, reps, False)
-    EXP_8 = "batch_regression-02_17_22-0" # greedy_exact_experiment(name2, 1, k_lower, 5, kappa_list, c_lower, c_upper, [5], [20], reps, False)
-    EXP_9 = "batch_regression-02_17_22-1" # greedy_exact_experiment(name2, 1, k_lower, 5, kappa_list, c_lower, c_upper, [100], [20], reps, False)
-    # EXP_TEST = "batch_regressiontest-02_16_22-5"
-
-    # experiments = [EXP_1, EXP_2]
-    # aggregate_experiments("br_and_kc", experiments)
-    # EXP_AGGR = "br_and_kc-0"
-
-    plot_experiment(EXP_6, kappa=False)
-    plot_experiment(EXP_7, kappa=False)
-    # plot_experiment(EXP_8, kappa=True)
-    # plot_experiment(EXP_9, kappa=True)
->>>>>>> d7cd5490
 
     name1 = PROBLEM_TYPES[0]
     name2 = PROBLEM_TYPES[1]
@@ -1875,26 +1819,20 @@
     c_lower = 1
     c_upper = 10
     k_upper_qp = 2
-<<<<<<< HEAD
     kappa_list = [1,2,3,4,5,6,7,8,9,10,11,12,13,14,15]
     reps = 30
 
     # greedy_exact_experiment(name2, 1, k_lower, 2, [100], c_lower, c_upper, [10], [20], 1, False)
     # greedy_exact_experiment(name2, 1, k_lower, k_upper, [1], c_lower, c_upper, n_list, m_list, reps, False)
     # greedy_exact_experiment(name2, 1, k_lower, 10, kappa_list, c_lower, c_upper, [5], [20], reps, False)
-    greedy_exact_experiment(name2, 1, 2, 2, kappa_list, c_lower, c_upper, [10, 100], [20, 50, 100], reps, False)
-    greedy_exact_experiment(name2, 1, 19, 19, kappa_list, c_lower, c_upper, [10, 100], [20, 50, 100], reps, False)
-=======
-    kappa_list = [1,5,10,15,20,25,30,35,40,45,50]
-    reps = 30
-    reps2 = 5
-
-    # greedy_exact_experiment(name2 + "test", 1, k_lower, 2, [5, 10, 15, 20, 25, 30, 35, 40, 45, 50, 55, 60, 65, 70,75, 80, 85, 90, 95, 100], c_lower, c_upper, [100], [20], 3, False)
-    # greedy_exact_experiment(name2, 1, k_lower, 10, kappa_list, c_lower, c_upper, [5], [20], reps, False)
-    
->>>>>>> d7cd5490
-
-
+    # greedy_exact_experiment(name2, 1, 2, 2, kappa_list, c_lower, c_upper, [10, 100], [20, 50, 100], 1, False)
+    # greedy_exact_experiment(name2, 1, 2, 2, kappa_list, c_lower, c_upper, [10, 100], [20, 50, 100], reps, False)
+    # greedy_exact_experiment(name2, 1, 19, 19, kappa_list, c_lower, c_upper, [10, 100], [20, 50, 100], reps, False)
+    greedy_exact_experiment(name2, 1, 19, 19, kappa_list, c_lower, c_upper, [10], [20], reps, False)
+
+    plot_experiment(EXP_11)
+    plot_experiment(EXP_12)
+    plot_experiment(EXP_13)
 
 if __name__ == "__main__":
     main()
