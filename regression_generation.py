import numpy as np
import pdb
from scipy.stats import ortho_group


# Generate least squares data (and minimizers)
def gen_ls_data(m, n, ni, kappa, k):
    # m, number of functions
    # n, number of variables (or features)
    # ni, number of observations for i-th regression problem (same for all i)
    # k is desired condition number
    A_list = []  # Design matrix
    b_list = []  # Right-hand side
    x_list = []  # Minimizers
    for i in range(0, 2):
        # Creating A = U \Sigma V
        # Generate orthonormal matrices for SVD
        U = ortho_group.rvs(ni)
        V = ortho_group.rvs(n)

        # Create diagonal matrix
        Sigma = np.zeros((ni, n))
<<<<<<< HEAD
        Sigma[0:n, :] = np.identity(n) * np.sqrt(k)
        A = np.matmul(U, np.matmul(Sigma, V))
        A = np.round(
            A, 8
        )  # Rounding is needed to limit the precision of A^TA so that the numpys eigenvector solver finds real eigenvalues
        # Add A to matrix list
        A_list.append(A)
        # Construct random minimizer
        x = np.random.normal(0, 1, (n, 1))
        x_list.append(x)
        # Construct b to ensure x is minimizer
        b = np.matmul(A, x)
        b_list.append(b)

    for i in range(2, m):
        # Creating A = U \Sigma V
        # Generate orthonormal matrices for SVD
        U = ortho_group.rvs(ni)
        V = ortho_group.rvs(n)

        # Create diagonal matrix
        Sigma = np.zeros((ni, n))
        d = np.ones(n)
        d[0] = 2 * np.sqrt(k)
=======

        if i < k:
            d = np.array([np.sqrt(kappa) for j in range(n)])
        else:
            d = np.ones(n)
            d[0] = np.sqrt(kappa)
>>>>>>> d7cd5490
        Sigma[0:n, :] = np.diag(d)
        A = np.matmul(U, np.matmul(Sigma, V))
        A = np.round(
            A, 8
        )  # Rounding is needed to limit the precision of A^TA so that the numpys eigenvector solver finds real eigenvalues
        # Add A to matrix list
        A_list.append(A)
        # Construct random minimizer
        x = np.random.normal(0, 1, (n, 1))
        x_list.append(x)
        # Construct b to ensure x is minimizer
        b = np.matmul(A, x)
        b_list.append(b)
    return A_list, b_list, x_list


# Least squares class
class least_squares:
    def __init__(self, A_list, b_list, x_list):
        self.A_list = A_list
        self.b_list = b_list
        self.x_list = x_list
        constants = self._constant_calculate()
        self.lipschitz_constants = constants[0]  # smoothness
        self.convexity_constants = constants[1]  # strong convexity
        self.k = constants[2]  # Largest condition number

    def _constant_calculate(self):
        """
        Calculates the lipschitz and convexity constants, returns a list with the Lipschitz constants first and convexity constants second
        parameters:
        self is used to get the A_list and B_list

        """
        # Initialize list of lipschitz constants
        n = len(self.b_list)
        A_list = self.A_list
        L = []
        mu = []
        kappa = 0
        for i in range(0, n):
            # Calculate the matrix for eigenvalue calculation
            Eig_Calc = np.matmul(np.transpose(A_list[i]), A_list[i])
            Eigenvalues = np.linalg.eig(Eig_Calc)[0]
            L.append(max(Eigenvalues))
            mu.append(min(Eigenvalues))
            k_temp = max(Eigenvalues) / min(Eigenvalues)
            if k_temp > kappa:
                kappa = k_temp
        return [L, mu, kappa]

    def obj(self, x):
        A = self.A
        b = self.b
        return 0.5 * np.linalg.norm(np.matmul(A, x) - b) ** 2


if __name__ == "__main__":
    # Number of functions
    m = 20
    # Number of variables,
    n = 100
    # Number of observations per machine (should be greater than n)
    ni = 150
    # Desired condition number
<<<<<<< HEAD
    k = 10

    # Generate data
    A_list, b_list, x_list = gen_ls_data(m, n, ni, k)
    print(x_list[0])
    print(A_list[0])
    print(b_list[0])
=======
    kappa = 30
    k = 2

    # Generate data
    A_list, b_list, x_list = gen_ls_data(m, n, ni, kappa, k)
>>>>>>> d7cd5490

    # Create least squares class
    prob = least_squares(A_list, b_list, x_list)
    print(prob.k)
<|MERGE_RESOLUTION|>--- conflicted
+++ resolved
@@ -1,139 +1,103 @@
-import numpy as np
-import pdb
-from scipy.stats import ortho_group
-
-
-# Generate least squares data (and minimizers)
-def gen_ls_data(m, n, ni, kappa, k):
-    # m, number of functions
-    # n, number of variables (or features)
-    # ni, number of observations for i-th regression problem (same for all i)
-    # k is desired condition number
-    A_list = []  # Design matrix
-    b_list = []  # Right-hand side
-    x_list = []  # Minimizers
-    for i in range(0, 2):
-        # Creating A = U \Sigma V
-        # Generate orthonormal matrices for SVD
-        U = ortho_group.rvs(ni)
-        V = ortho_group.rvs(n)
-
-        # Create diagonal matrix
-        Sigma = np.zeros((ni, n))
-<<<<<<< HEAD
-        Sigma[0:n, :] = np.identity(n) * np.sqrt(k)
-        A = np.matmul(U, np.matmul(Sigma, V))
-        A = np.round(
-            A, 8
-        )  # Rounding is needed to limit the precision of A^TA so that the numpys eigenvector solver finds real eigenvalues
-        # Add A to matrix list
-        A_list.append(A)
-        # Construct random minimizer
-        x = np.random.normal(0, 1, (n, 1))
-        x_list.append(x)
-        # Construct b to ensure x is minimizer
-        b = np.matmul(A, x)
-        b_list.append(b)
-
-    for i in range(2, m):
-        # Creating A = U \Sigma V
-        # Generate orthonormal matrices for SVD
-        U = ortho_group.rvs(ni)
-        V = ortho_group.rvs(n)
-
-        # Create diagonal matrix
-        Sigma = np.zeros((ni, n))
-        d = np.ones(n)
-        d[0] = 2 * np.sqrt(k)
-=======
-
-        if i < k:
-            d = np.array([np.sqrt(kappa) for j in range(n)])
-        else:
-            d = np.ones(n)
-            d[0] = np.sqrt(kappa)
->>>>>>> d7cd5490
-        Sigma[0:n, :] = np.diag(d)
-        A = np.matmul(U, np.matmul(Sigma, V))
-        A = np.round(
-            A, 8
-        )  # Rounding is needed to limit the precision of A^TA so that the numpys eigenvector solver finds real eigenvalues
-        # Add A to matrix list
-        A_list.append(A)
-        # Construct random minimizer
-        x = np.random.normal(0, 1, (n, 1))
-        x_list.append(x)
-        # Construct b to ensure x is minimizer
-        b = np.matmul(A, x)
-        b_list.append(b)
-    return A_list, b_list, x_list
-
-
-# Least squares class
-class least_squares:
-    def __init__(self, A_list, b_list, x_list):
-        self.A_list = A_list
-        self.b_list = b_list
-        self.x_list = x_list
-        constants = self._constant_calculate()
-        self.lipschitz_constants = constants[0]  # smoothness
-        self.convexity_constants = constants[1]  # strong convexity
-        self.k = constants[2]  # Largest condition number
-
-    def _constant_calculate(self):
-        """
-        Calculates the lipschitz and convexity constants, returns a list with the Lipschitz constants first and convexity constants second
-        parameters:
-        self is used to get the A_list and B_list
-
-        """
-        # Initialize list of lipschitz constants
-        n = len(self.b_list)
-        A_list = self.A_list
-        L = []
-        mu = []
-        kappa = 0
-        for i in range(0, n):
-            # Calculate the matrix for eigenvalue calculation
-            Eig_Calc = np.matmul(np.transpose(A_list[i]), A_list[i])
-            Eigenvalues = np.linalg.eig(Eig_Calc)[0]
-            L.append(max(Eigenvalues))
-            mu.append(min(Eigenvalues))
-            k_temp = max(Eigenvalues) / min(Eigenvalues)
-            if k_temp > kappa:
-                kappa = k_temp
-        return [L, mu, kappa]
-
-    def obj(self, x):
-        A = self.A
-        b = self.b
-        return 0.5 * np.linalg.norm(np.matmul(A, x) - b) ** 2
-
-
-if __name__ == "__main__":
-    # Number of functions
-    m = 20
-    # Number of variables,
-    n = 100
-    # Number of observations per machine (should be greater than n)
-    ni = 150
-    # Desired condition number
-<<<<<<< HEAD
-    k = 10
-
-    # Generate data
-    A_list, b_list, x_list = gen_ls_data(m, n, ni, k)
-    print(x_list[0])
-    print(A_list[0])
-    print(b_list[0])
-=======
-    kappa = 30
-    k = 2
-
-    # Generate data
-    A_list, b_list, x_list = gen_ls_data(m, n, ni, kappa, k)
->>>>>>> d7cd5490
-
-    # Create least squares class
-    prob = least_squares(A_list, b_list, x_list)
-    print(prob.k)
+import numpy as np
+import pdb
+from scipy.stats import ortho_group
+
+
+# Generate least squares data (and minimizers)
+def gen_ls_data(m, n, ni, kappa, k):
+    # m, number of functions
+    # n, number of variables (or features)
+    # ni, number of observations for i-th regression problem (same for all i)
+    # kappa is desired condition number
+    A_list = []  # Design matrix
+    b_list = []  # Right-hand side
+    x_list = []  # Minimizers
+    for i in range(0, m):
+        # Creating A = U \Sigma V
+        # Generate orthonormal matrices for SVD
+        U = ortho_group.rvs(ni)
+        V = ortho_group.rvs(n)
+
+        # Create diagonal matrix
+        Sigma = np.zeros((ni, n))
+
+        if i < k:
+            d = np.array([np.sqrt(kappa) for j in range(n)])
+        else:
+            d = np.ones(n)
+            d[0] = np.sqrt(kappa)
+
+        Sigma[0:n, :] = np.diag(d)
+        A = np.matmul(U, np.matmul(Sigma, V))
+        A = np.round(
+            A, 8
+        )  # Rounding is needed to limit the precision of A^TA so that the numpys eigenvector solver finds real eigenvalues
+        # Add A to matrix list
+        A_list.append(A)
+        # Construct random minimizer
+        x = np.random.normal(0, 1, (n, 1))
+        x_list.append(x)
+        # Construct b to ensure x is minimizer
+        b = np.matmul(A, x)
+        b_list.append(b)
+    return A_list, b_list, x_list
+
+
+# Least squares class
+class least_squares:
+    def __init__(self, A_list, b_list, x_list):
+        self.A_list = A_list
+        self.b_list = b_list
+        self.x_list = x_list
+        constants = self._constant_calculate()
+        self.lipschitz_constants = constants[0]  # smoothness
+        self.convexity_constants = constants[1]  # strong convexity
+        self.k = constants[2]  # Largest condition number
+
+    def _constant_calculate(self):
+        """
+        Calculates the lipschitz and convexity constants, returns a list with the Lipschitz constants first and convexity constants second
+        parameters:
+        self is used to get the A_list and B_list
+
+        """
+        # Initialize list of lipschitz constants
+        n = len(self.b_list)
+        A_list = self.A_list
+        L = []
+        mu = []
+        kappa = 0
+        for i in range(0, n):
+            # Calculate the matrix for eigenvalue calculation
+            Eig_Calc = np.matmul(np.transpose(A_list[i]), A_list[i])
+            Eigenvalues = np.linalg.eig(Eig_Calc)[0]
+            L.append(max(Eigenvalues))
+            mu.append(min(Eigenvalues))
+            k_temp = max(Eigenvalues) / min(Eigenvalues)
+            if k_temp > kappa:
+                kappa = k_temp
+        return [L, mu, kappa]
+
+    def obj(self, x):
+        A = self.A
+        b = self.b
+        return 0.5 * np.linalg.norm(np.matmul(A, x) - b) ** 2
+
+
+if __name__ == "__main__":
+    # Number of functions
+    m = 20
+    # Number of variables,
+    n = 100
+    # Number of observations per machine (should be greater than n)
+    ni = 150
+    # Desired condition number
+    kappa = 30
+    k = 2
+
+    # Generate data
+    A_list, b_list, x_list = gen_ls_data(m, n, ni, kappa, k)
+
+    # Create least squares class
+    prob = least_squares(A_list, b_list, x_list)
+    print(prob.k)